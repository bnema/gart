--- conflicted
+++ resolved
@@ -11,9 +11,8 @@
 *.toml
 dist
 .serena/
-<<<<<<< HEAD
 docs.local/
-=======
+
 # Local files and directories
 *.local
 *.local/
@@ -22,5 +21,4 @@
 **/*.local
 **/*.local/
 **/.*local
-**/.*local/
->>>>>>> 6d29b895
+**/.*local/